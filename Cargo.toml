[workspace]
members = [
<<<<<<< HEAD
  "bee-common/bee-common",
  "bee-common/bee-common-derive",
  "bee-message",
=======
  "bee-common/bee-packable",
  "bee-common/bee-packable-derive",
>>>>>>> f2583fec
]<|MERGE_RESOLUTION|>--- conflicted
+++ resolved
@@ -1,11 +1,6 @@
 [workspace]
 members = [
-<<<<<<< HEAD
-  "bee-common/bee-common",
-  "bee-common/bee-common-derive",
-  "bee-message",
-=======
   "bee-common/bee-packable",
   "bee-common/bee-packable-derive",
->>>>>>> f2583fec
+  "bee-message",
 ]