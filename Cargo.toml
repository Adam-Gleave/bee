[workspace]
members = [
  "bee-common/bee-ord",
  "bee-common/bee-packable",
  "bee-common/bee-packable-derive",
<<<<<<< HEAD
  "bee-message",
=======
  "bee-node"
>>>>>>> 938099e3
]<|MERGE_RESOLUTION|>--- conflicted
+++ resolved
@@ -3,9 +3,6 @@
   "bee-common/bee-ord",
   "bee-common/bee-packable",
   "bee-common/bee-packable-derive",
-<<<<<<< HEAD
   "bee-message",
-=======
   "bee-node"
->>>>>>> 938099e3
 ]