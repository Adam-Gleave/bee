--- conflicted
+++ resolved
@@ -64,20 +64,12 @@
         Ok(packer.into_vec())
     }
 
-<<<<<<< HEAD
-    /// Returns the size of the value in bytes after being packed.
-    fn packed_len(&self) -> usize;
-
-    /// Unpacks this value from the given `Unpacker`.
-    fn unpack<U: Unpacker>(unpacker: &mut U) -> Result<Self, UnpackError<Self::Error, U::Error>>;
+    /// Unpack this value from the given `Unpacker`.
+    fn unpack<U: Unpacker>(unpacker: &mut U) -> Result<Self, UnpackError<Self::UnpackError, U::Error>>;
 
     /// Unpacks this value from a type that implements `AsRef<[u8]>`.
-    fn unpack_from_bytes<T: AsRef<[u8]>>(bytes: T) -> Result<Self, UnpackError<Self::Error, UnexpectedEOF>> {
+    fn unpack_from_bytes<T: AsRef<[u8]>>(bytes: T) -> Result<Self, UnpackError<Self::UnpackError, UnexpectedEOF>> {
         let mut unpacker = SliceUnpacker::new(bytes.as_ref());
         Packable::unpack(&mut unpacker)
     }
-=======
-    /// Unpack this value from the given `Unpacker`.
-    fn unpack<U: Unpacker>(unpacker: &mut U) -> Result<Self, UnpackError<Self::UnpackError, U::Error>>;
->>>>>>> 938099e3
 }